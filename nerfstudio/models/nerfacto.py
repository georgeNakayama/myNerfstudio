# Copyright 2022 the Regents of the University of California, Nerfstudio Team and contributors. All rights reserved.
#
# Licensed under the Apache License, Version 2.0 (the "License");
# you may not use this file except in compliance with the License.
# You may obtain a copy of the License at
#
#     http://www.apache.org/licenses/LICENSE-2.0
#
# Unless required by applicable law or agreed to in writing, software
# distributed under the License is distributed on an "AS IS" BASIS,
# WITHOUT WARRANTIES OR CONDITIONS OF ANY KIND, either express or implied.
# See the License for the specific language governing permissions and
# limitations under the License.

"""
NeRF implementation that combines many recent advancements.
"""

from __future__ import annotations

from dataclasses import dataclass, field
from typing import Dict, List, Literal, Tuple, Type, Optional

import numpy as np
import torch
from torch import Tensor
from torch.nn import Parameter
from torchmetrics.functional import structural_similarity_index_measure
from torchmetrics.image import PeakSignalNoiseRatio
from torchmetrics.image.lpip import LearnedPerceptualImagePatchSimilarity

from nerfstudio.cameras.rays import RayBundle, RaySamples
from nerfstudio.engine.callbacks import TrainingCallback, TrainingCallbackAttributes, TrainingCallbackLocation
from nerfstudio.field_components.field_heads import FieldHeadNames
from nerfstudio.field_components.spatial_distortions import SceneContraction
from nerfstudio.fields.density_fields import HashMLPDensityField
from nerfstudio.fields.nerfacto_field import NerfactoField
from nerfstudio.model_components.losses import (
    MSELoss,
    distortion_loss,
    interlevel_loss,
    orientation_loss,
    pred_normal_loss,
    scale_gradients_by_distance_squared,
)
from nerfstudio.model_components.ray_samplers import ProposalNetworkSampler, UniformSampler
from nerfstudio.model_components.renderers import AccumulationRenderer, DepthRenderer, NormalsRenderer, RGBRenderer
from nerfstudio.model_components.scene_colliders import NearFarCollider, AABBBoxCollider
from nerfstudio.model_components.shaders import NormalsShader
from nerfstudio.models.base_model import Model, ModelConfig
from nerfstudio.utils import colormaps


@dataclass
class NerfactoModelConfig(ModelConfig):
    """Nerfacto Model Config"""

    _target: Type = field(default_factory=lambda: NerfactoModel)
    near_plane: float = 0.05
    """How far along the ray to start sampling."""
    far_plane: float = 1000.0
    """How far along the ray to stop sampling."""
    background_color: Literal["random", "last_sample", "black", "white"] = "last_sample"
    """Whether to randomize the background color."""
    hidden_dim: int = 64
    """Dimension of hidden layers"""
    hidden_dim_color: int = 64
    """Dimension of hidden layers for color network"""
    hidden_dim_transient: int = 64
    """Dimension of hidden layers for transient network"""
    num_levels: int = 16
    """Number of levels of the hashmap for the base mlp."""
    base_res: int = 16
    """Resolution of the base grid for the hashgrid."""
    max_res: int = 2048
    """Maximum resolution of the hashmap for the base mlp."""
    log2_hashmap_size: int = 19
    """Size of the hashmap for the base mlp"""
    features_per_level: int = 2
    """How many hashgrid features per level"""
    num_proposal_samples_per_ray: Tuple[int, ...] = (256, 96)
    """Number of samples per ray for each proposal network."""
    num_nerf_samples_per_ray: int = 48
    """Number of samples per ray for the nerf network."""
    proposal_update_every: int = 5
    """Sample every n steps after the warmup"""
    proposal_warmup: int = 5000
    """Scales n from 1 to proposal_update_every over this many steps"""
    num_proposal_iterations: int = 2
    """Number of proposal network iterations."""
    use_same_proposal_network: bool = False
    """Use the same proposal network. Otherwise use different ones."""
    proposal_net_args_list: List[Dict] = field(
        default_factory=lambda: [
            {"hidden_dim": 16, "log2_hashmap_size": 17, "num_levels": 5, "max_res": 128, "use_linear": False},
            {"hidden_dim": 16, "log2_hashmap_size": 17, "num_levels": 5, "max_res": 256, "use_linear": False},
        ]
    )
    """Arguments for the proposal density fields."""
    proposal_initial_sampler: Literal["piecewise", "uniform"] = "piecewise"
    """Initial sampler for the proposal network. Piecewise is preferred for unbounded scenes."""
    interlevel_loss_mult: float = 1.0
    """Proposal loss multiplier."""
    distortion_loss_mult: float = 0.002
    """Distortion loss multiplier."""
    orientation_loss_mult: float = 0.0001
    """Orientation loss multiplier on computed normals."""
    pred_normal_loss_mult: float = 0.001
    """Predicted normal loss multiplier."""
    use_proposal_weight_anneal: bool = True
    """Whether to use proposal weight annealing."""
    use_average_appearance_embedding: bool = True
    """Whether to use average appearance embedding or zeros for inference."""
    appearance_embedding_dim: int = 32
    """appearance embedding dimension. 0 to turn it off"""
    proposal_weights_anneal_slope: float = 10.0
    """Slope of the annealing function for the proposal weights. Negative to turn it off"""
    proposal_weights_anneal_max_num_iters: int = 1000
    """Max num iterations for the annealing function."""
    use_single_jitter: bool = True
    """Whether use single jitter or not for the proposal networks."""
    predict_normals: bool = False
    """Whether to predict normals or not."""
    disable_scene_contraction: bool = False
    """Whether to disable scene contraction or not."""
    use_gradient_scaling: bool = False
    """Use gradient scaler where the gradients are lower for points closer to the camera."""
    implementation: Literal["tcnn", "torch"] = "tcnn"
    """Which implementation to use for the model."""
    depth_method: Literal["expected", "median"] = "expected"
    """Which depth map rendering method to use."""
<<<<<<< HEAD
=======
    appearance_embed_dim: int = 32
    """Dimension of the appearance embedding."""
>>>>>>> 916dead3
    add_end_bin: bool = False 
    """Specifies whether to add an ending bin to each ray's samples."""
    use_aabb_collider: bool = False
    """Specifies whether to use aabb collider instead of near and far collider"""
    use_directional_encoding: bool = True
    """Whether to use directional encoding"""


class NerfactoModel(Model):
    """Nerfacto model

    Args:
        config: Nerfacto configuration to instantiate model
    """

    config: NerfactoModelConfig

    def populate_modules(self):
        """Set the fields and modules."""
        super().populate_modules()
        if self.config.disable_scene_contraction:
            scene_contraction = None
        else:
            scene_contraction = SceneContraction(order=float("inf"))

        # Fields
        self.field = NerfactoField(
            self.scene_box.aabb,
            hidden_dim=self.config.hidden_dim,
            num_levels=self.config.num_levels,
            max_res=self.config.max_res,
            base_res=self.config.base_res,
            features_per_level=self.config.features_per_level,
            log2_hashmap_size=self.config.log2_hashmap_size,
            hidden_dim_color=self.config.hidden_dim_color,
            hidden_dim_transient=self.config.hidden_dim_transient,
            spatial_distortion=scene_contraction,
            num_images=self.num_train_data,
            use_pred_normals=self.config.predict_normals,
            appearance_embedding_dim=self.config.appearance_embedding_dim,
            use_average_appearance_embedding=self.config.use_average_appearance_embedding,
            use_directional_encoding=self.config.use_directional_encoding,
<<<<<<< HEAD
=======
            appearance_embedding_dim=self.config.appearance_embed_dim,
>>>>>>> 916dead3
            implementation=self.config.implementation,
        )

        self.density_fns = []
        num_prop_nets = self.config.num_proposal_iterations
        # Build the proposal network(s)
        self.proposal_networks = torch.nn.ModuleList()
        if self.config.use_same_proposal_network:
            assert len(self.config.proposal_net_args_list) == 1, "Only one proposal network is allowed."
            prop_net_args = self.config.proposal_net_args_list[0]
            network = HashMLPDensityField(
                self.scene_box.aabb,
                spatial_distortion=scene_contraction,
                **prop_net_args,
                implementation=self.config.implementation,
            )
            self.proposal_networks.append(network)
            self.density_fns.extend([network.density_fn for _ in range(num_prop_nets)])
        else:
            for i in range(num_prop_nets):
                prop_net_args = self.config.proposal_net_args_list[min(i, len(self.config.proposal_net_args_list) - 1)]
                network = HashMLPDensityField(
                    self.scene_box.aabb,
                    spatial_distortion=scene_contraction,
                    **prop_net_args,
                    implementation=self.config.implementation,
                )
                self.proposal_networks.append(network)
            self.density_fns.extend([network.density_fn for network in self.proposal_networks])

        # Samplers
        def update_schedule(step):
            return np.clip(
                np.interp(step, [0, self.config.proposal_warmup], [0, self.config.proposal_update_every]),
                1,
                self.config.proposal_update_every,
            )

        # Change proposal network initial sampler if uniform
        initial_sampler = None  # None is for piecewise as default (see ProposalNetworkSampler)
        if self.config.proposal_initial_sampler == "uniform":
            initial_sampler = UniformSampler(single_jitter=self.config.use_single_jitter)

        self.proposal_sampler = ProposalNetworkSampler(
            num_nerf_samples_per_ray=self.config.num_nerf_samples_per_ray,
            num_proposal_samples_per_ray=self.config.num_proposal_samples_per_ray,
            num_proposal_network_iterations=self.config.num_proposal_iterations,
            single_jitter=self.config.use_single_jitter,
            update_sched=update_schedule,
            initial_sampler=initial_sampler,
            add_end_bin=self.config.add_end_bin
        )

        # Collider
        if self.config.use_aabb_collider:
            self.collider = AABBBoxCollider(near_plane=self.config.near_plane, scene_box=self.scene_box)
        else:
            self.collider = NearFarCollider(near_plane=self.config.near_plane, far_plane=self.config.far_plane)

        # renderers
        self.renderer_rgb = RGBRenderer(background_color=self.config.background_color)
        self.renderer_accumulation = AccumulationRenderer()
        self.renderer_depth = DepthRenderer(method=self.config.depth_method)
        self.renderer_normals = NormalsRenderer()

        # shaders
        self.normals_shader = NormalsShader()

        # losses
        self.rgb_loss = MSELoss()

        # metrics
        self.psnr = PeakSignalNoiseRatio(data_range=1.0)
        self.ssim = structural_similarity_index_measure
        self.lpips = LearnedPerceptualImagePatchSimilarity(normalize=True)
        self.step = 0

    def get_param_groups(self) -> Dict[str, List[Parameter]]:
        param_groups = {}
        param_groups["proposal_networks"] = list(self.proposal_networks.parameters())
        param_groups["fields"] = list(self.field.parameters())
        return param_groups

    def get_training_callbacks(
        self, training_callback_attributes: TrainingCallbackAttributes
    ) -> List[TrainingCallback]:
        callbacks = []
        if self.config.use_proposal_weight_anneal:
            # anneal the weights of the proposal network before doing PDF sampling
            N = self.config.proposal_weights_anneal_max_num_iters

            def set_anneal(step):
                # https://arxiv.org/pdf/2111.12077.pdf eq. 18
                train_frac = np.clip(step / N, 0, 1)
                self.step = step

                def bias(x, b):
                    if b < 0:
                        return 1.0
                    return b * x / ((b - 1) * x + 1)

                anneal = bias(train_frac, self.config.proposal_weights_anneal_slope)
                self.proposal_sampler.set_anneal(anneal)

            callbacks.append(
                TrainingCallback(
                    where_to_run=[TrainingCallbackLocation.BEFORE_TRAIN_ITERATION],
                    update_every_num_iters=1,
                    func=set_anneal,
                )
            )
            callbacks.append(
                TrainingCallback(
                    where_to_run=[TrainingCallbackLocation.AFTER_TRAIN_ITERATION],
                    update_every_num_iters=1,
                    func=self.proposal_sampler.step_cb,
                )
            )
        return callbacks

    def get_outputs(self, ray_bundle: RayBundle, return_samples:bool=False, **kwargs):
        ray_samples: RaySamples
        ray_samples, weights_list, ray_samples_list = self.proposal_sampler(ray_bundle, density_fns=self.density_fns)
        field_outputs = self.field.forward(ray_samples, compute_normals=self.config.predict_normals)
        if self.config.use_gradient_scaling:
            field_outputs = scale_gradients_by_distance_squared(field_outputs, ray_samples)

        weights = ray_samples.get_weights(field_outputs[FieldHeadNames.DENSITY])
        weights_list.append(weights)
        ray_samples_list.append(ray_samples)

        rgb = self.renderer_rgb(rgb=field_outputs[FieldHeadNames.RGB], weights=weights)
        with torch.no_grad():
            depth = self.renderer_depth(weights=weights, ray_samples=ray_samples)
        accumulation = self.renderer_accumulation(weights=weights)

        outputs = {
            "rgb": rgb,
            "accumulation": accumulation,
            "depth": depth,
        }
                    
        if self.config.predict_normals:
            normals = self.renderer_normals(normals=field_outputs[FieldHeadNames.NORMALS], weights=weights)
            pred_normals = self.renderer_normals(field_outputs[FieldHeadNames.PRED_NORMALS], weights=weights)
            outputs["normals"] = self.normals_shader(normals)
            outputs["pred_normals"] = self.normals_shader(pred_normals)
        # These use a lot of GPU memory, so we avoid storing them for eval.
        if self.training:
            outputs["weights_list"] = weights_list
            outputs["ray_samples_list"] = ray_samples_list
            outputs["ray_bundle"] = ray_bundle

        if self.training and self.config.predict_normals:
            outputs["rendered_orientation_loss"] = orientation_loss(
                weights.detach(), field_outputs[FieldHeadNames.NORMALS], ray_bundle.directions
            )

            outputs["rendered_pred_normal_loss"] = pred_normal_loss(
                weights.detach(),
                field_outputs[FieldHeadNames.NORMALS].detach(),
                field_outputs[FieldHeadNames.PRED_NORMALS],
            )

        for i in range(self.config.num_proposal_iterations):
            outputs[f"prop_depth_{i}"] = self.renderer_depth(weights=weights_list[i], ray_samples=ray_samples_list[i])

        return outputs

    def get_metrics_dict(self, outputs, batch):
        metrics_dict = {}
        gt_rgb = batch["image"].to(self.device)  # RGB or RGBA image
        gt_rgb = self.renderer_rgb.blend_background(gt_rgb)  # Blend if RGBA
        predicted_rgb = outputs["rgb"]
        metrics_dict["psnr"] = self.psnr(predicted_rgb, gt_rgb)

        if self.training:
            metrics_dict["distortion"] = distortion_loss(outputs["weights_list"], outputs["ray_samples_list"])
        return metrics_dict

    def get_loss_dict(self, outputs, batch, metrics_dict=None):
        loss_dict = {}
        image = batch["image"].to(self.device)
        pred_rgb, gt_rgb = self.renderer_rgb.blend_background_for_loss_computation(
            pred_image=outputs["rgb"],
            pred_accumulation=outputs["accumulation"],
            gt_image=image,
        )

        loss_dict["rgb_loss"] = self.rgb_loss(gt_rgb, pred_rgb)
        if self.training:
            loss_dict["interlevel_loss"] = self.config.interlevel_loss_mult * interlevel_loss(
                outputs["weights_list"], outputs["ray_samples_list"]
            )
            assert metrics_dict is not None and "distortion" in metrics_dict
            loss_dict["distortion_loss"] = self.config.distortion_loss_mult * metrics_dict["distortion"]
            if self.config.predict_normals:
                # orientation loss for computed normals
                loss_dict["orientation_loss"] = self.config.orientation_loss_mult * torch.mean(
                    outputs["rendered_orientation_loss"]
                )

                # ground truth supervision for normals
                loss_dict["pred_normal_loss"] = self.config.pred_normal_loss_mult * torch.mean(
                    outputs["rendered_pred_normal_loss"]
                )
        return loss_dict

    def get_image_metrics_and_images(
        self, outputs: Dict[str, torch.Tensor], batch: Dict[str, torch.Tensor]
    ) -> Tuple[Dict[str, float], Dict[str, torch.Tensor]]:
        gt_rgb = batch["image"].to(self.device)
        predicted_rgb = outputs["rgb"]  # Blended with background (black if random background)
        gt_rgb = self.renderer_rgb.blend_background(gt_rgb)
        acc = colormaps.apply_colormap(outputs["accumulation"])
        depth = colormaps.apply_depth_colormap(
            outputs["depth"],
            accumulation=outputs["accumulation"],
        )

        combined_rgb = torch.cat([gt_rgb, predicted_rgb], dim=1)
        combined_acc = torch.cat([acc], dim=1)
        combined_depth = torch.cat([depth], dim=1)

        # Switch images from [H, W, C] to [1, C, H, W] for metrics computations
        gt_rgb = torch.moveaxis(gt_rgb, -1, 0)[None, ...]
        predicted_rgb = torch.moveaxis(predicted_rgb, -1, 0)[None, ...]

        psnr = self.psnr(gt_rgb, predicted_rgb)
        ssim = self.ssim(gt_rgb, predicted_rgb)
        # lpips = self.lpips(gt_rgb, predicted_rgb)

        # all of these metrics will be logged as scalars
        metrics_dict = {"psnr": float(psnr.item()), "ssim": float(ssim)}  # type: ignore
        # metrics_dict["lpips"] = float(lpips)
        metrics_dict["max_depth"] = float(torch.max(outputs["depth"]))
        metrics_dict["min_depth"] = float(torch.min(outputs["depth"]))

        images_dict = {"img": combined_rgb, "accumulation": combined_acc, "depth": combined_depth}

        for i in range(self.config.num_proposal_iterations):
            key = f"prop_depth_{i}"
            prop_depth_i = colormaps.apply_depth_colormap(
                outputs[key],
                accumulation=outputs["accumulation"],
            )
            images_dict[key] = prop_depth_i
            metrics_dict[f"max_{key}"] = float(torch.max(outputs[key]))
            metrics_dict[f"min_{key}"] = float(torch.min(outputs[key]))

        return metrics_dict, images_dict<|MERGE_RESOLUTION|>--- conflicted
+++ resolved
@@ -129,11 +129,6 @@
     """Which implementation to use for the model."""
     depth_method: Literal["expected", "median"] = "expected"
     """Which depth map rendering method to use."""
-<<<<<<< HEAD
-=======
-    appearance_embed_dim: int = 32
-    """Dimension of the appearance embedding."""
->>>>>>> 916dead3
     add_end_bin: bool = False 
     """Specifies whether to add an ending bin to each ray's samples."""
     use_aabb_collider: bool = False
@@ -176,10 +171,6 @@
             appearance_embedding_dim=self.config.appearance_embedding_dim,
             use_average_appearance_embedding=self.config.use_average_appearance_embedding,
             use_directional_encoding=self.config.use_directional_encoding,
-<<<<<<< HEAD
-=======
-            appearance_embedding_dim=self.config.appearance_embed_dim,
->>>>>>> 916dead3
             implementation=self.config.implementation,
         )
 
