--- conflicted
+++ resolved
@@ -110,8 +110,6 @@
     """Whether to use proposal weight annealing."""
     use_average_appearance_embedding: bool = True
     """Whether to use average appearance embedding or zeros for inference."""
-    appearance_embedding_dim: int = 32
-    """appearance embedding dimension. 0 to turn it off"""
     proposal_weights_anneal_slope: float = 10.0
     """Slope of the annealing function for the proposal weights."""
     proposal_weights_anneal_max_num_iters: int = 1000
@@ -126,14 +124,11 @@
     """Use gradient scaler where the gradients are lower for points closer to the camera."""
     implementation: Literal["tcnn", "torch"] = "tcnn"
     """Which implementation to use for the model."""
-<<<<<<< HEAD
     depth_method: Literal["expected", "median"] = "median"
     """Which depth map rendering method to use."""
-=======
     appearance_embed_dim: int = 32
     """Dimension of the appearance embedding."""
 
->>>>>>> d78af5b5
 
 class NerfactoModel(Model):
     """Nerfacto model
@@ -164,7 +159,6 @@
             spatial_distortion=scene_contraction,
             num_images=self.num_train_data,
             use_pred_normals=self.config.predict_normals,
-            appearance_embedding_dim=self.config.appearance_embedding_dim,
             use_average_appearance_embedding=self.config.use_average_appearance_embedding,
             appearance_embedding_dim=self.config.appearance_embed_dim,
             implementation=self.config.implementation,
