--- conflicted
+++ resolved
@@ -472,13 +472,11 @@
 
         self.train_dataset = self.create_train_dataset()
         self.eval_dataset = self.create_eval_dataset()
-<<<<<<< HEAD
         self.test_dataset = self.create_test_dataset()
-=======
         self.exclude_batch_keys_from_device = self.train_dataset.exclude_batch_keys_from_device
         if self.config.masks_on_gpu is True:
             self.exclude_batch_keys_from_device.remove("mask")
->>>>>>> d78af5b5
+        
 
         if self.train_dataparser_outputs is not None:
             cameras = self.train_dataparser_outputs.cameras
