# Copyright 2022 the Regents of the University of California, Nerfstudio Team and contributors. All rights reserved.
#
# Licensed under the Apache License, Version 2.0 (the "License");
# you may not use this file except in compliance with the License.
# You may obtain a copy of the License at
#
#     http://www.apache.org/licenses/LICENSE-2.0
#
# Unless required by applicable law or agreed to in writing, software
# distributed under the License is distributed on an "AS IS" BASIS,
# WITHOUT WARRANTIES OR CONDITIONS OF ANY KIND, either express or implied.
# See the License for the specific language governing permissions and
# limitations under the License.

"""
Datamanager.
"""

from __future__ import annotations

from abc import abstractmethod
from collections import defaultdict
from dataclasses import dataclass, field
from pathlib import Path
from functools import cached_property
from typing import (
    Any,
    Callable,
    Dict,
    Generic,
    List,
    Literal,
    Optional,
    Tuple,
    Type,
    Union,
    cast,
    ForwardRef,
    get_origin,
    get_args,
)

import torch
from torch import nn
from torch.nn import Parameter
from torch.utils.data.distributed import DistributedSampler
from typing_extensions import TypeVar

from nerfstudio.cameras.camera_optimizers import CameraOptimizerConfig
from nerfstudio.cameras.cameras import CameraType
from nerfstudio.cameras.rays import RayBundle
from nerfstudio.configs.base_config import InstantiateConfig
from nerfstudio.configs.dataparser_configs import AnnotatedDataParserUnion
from nerfstudio.data.dataparsers.base_dataparser import DataparserOutputs
from nerfstudio.data.dataparsers.blender_dataparser import BlenderDataParserConfig
from nerfstudio.data.datasets.base_dataset import InputDataset
from nerfstudio.data.pixel_samplers import (
    PixelSampler,
    PixelSamplerConfig,
    PatchPixelSamplerConfig,
)
from nerfstudio.data.utils.dataloaders import (
    CacheDataloader,
    FixedIndicesEvalDataloader,
    RandIndicesEvalDataloader,
)
from nerfstudio.data.utils.nerfstudio_collate import nerfstudio_collate
from nerfstudio.engine.callbacks import TrainingCallback, TrainingCallbackAttributes, TrainingCallbackLocation
from nerfstudio.model_components.ray_generators import RayGenerator
from nerfstudio.utils.misc import IterableWrapper
from nerfstudio.utils.rich_utils import CONSOLE
from nerfstudio.utils.misc import get_orig_class


def variable_res_collate(batch: List[Dict]) -> Dict:
    """Default collate function for the cached dataloader.
    Args:
        batch: Batch of samples from the dataset.
    Returns:
        Collated batch.
    """
    images = []
    imgdata_lists = defaultdict(list)
    for data in batch:
        image = data.pop("image")
        images.append(image)
        topop = []
        for key, val in data.items():
            if isinstance(val, torch.Tensor):
                # if the value has same height and width as the image, assume that it should be collated accordingly.
                if len(val.shape) >= 2 and val.shape[:2] == image.shape[:2]:
                    imgdata_lists[key].append(val)
                    topop.append(key)
        # now that iteration is complete, the image data items can be removed from the batch
        for key in topop:
            del data[key]

    new_batch = nerfstudio_collate(batch)
    new_batch["image"] = images
    new_batch.update(imgdata_lists)

    return new_batch


@dataclass
class DataManagerConfig(InstantiateConfig):
    """Configuration for data manager instantiation; DataManager is in charge of keeping the train/eval dataparsers;
    After instantiation, data manager holds both train/eval datasets and is in charge of returning unpacked
    train/eval data at each iteration
    """

    _target: Type = field(default_factory=lambda: DataManager)
    """Target class to instantiate."""
    data: Optional[Path] = None
    """Source of data, may not be used by all models."""
    camera_optimizer: Optional[CameraOptimizerConfig] = None
    """Specifies the camera pose optimizer used during training. Helpful if poses are noisy."""
    masks_on_gpu: bool = False
    """Process masks on GPU for speed at the expense of memory, if True."""
    images_on_gpu: bool = False
    """Process images on GPU for speed at the expense of memory, if True."""


class DataManager(nn.Module):
    """Generic data manager's abstract class

    This version of the data manager is designed be a monolithic way to load data and latents,
    especially since this may contain learnable parameters which need to be shared across the train
    and test data managers. The idea is that we have setup methods for train and eval separately and
    this can be a combined train/eval if you want.

    Usage:
    To get data, use the next_train and next_eval functions.
    This data manager's next_train and next_eval methods will return 2 things:

    1. A Raybundle: This will contain the rays we are sampling, with latents and
        conditionals attached (everything needed at inference)
    2. A "batch" of auxiliary information: This will contain the mask, the ground truth
        pixels, etc needed to actually train, score, etc the model

    Rationale:
    Because of this abstraction we've added, we can support more NeRF paradigms beyond the
    vanilla nerf paradigm of single-scene, fixed-images, no-learnt-latents.
    We can now support variable scenes, variable number of images, and arbitrary latents.


    Train Methods:
        setup_train: sets up for being used as train
        iter_train: will be called on __iter__() for the train iterator
        next_train: will be called on __next__() for the training iterator
        get_train_iterable: utility that gets a clean pythonic iterator for your training data

    Eval Methods:
        setup_eval: sets up for being used as eval
        iter_eval: will be called on __iter__() for the eval iterator
        next_eval: will be called on __next__() for the eval iterator
        get_eval_iterable: utility that gets a clean pythonic iterator for your eval data


    Attributes:
        train_count (int): the step number of our train iteration, needs to be incremented manually
        eval_count (int): the step number of our eval iteration, needs to be incremented manually
        train_dataset (Dataset): the dataset for the train dataset
        eval_dataset (Dataset): the dataset for the eval dataset
        includes_time (bool): whether the dataset includes time information

        Additional attributes specific to each subclass are defined in the setup_train and setup_eval
        functions.

    """

    train_dataset: Optional[InputDataset] = None
    eval_dataset: Optional[InputDataset] = None
    test_dataset: Optional[InputDataset] = None
    train_sampler: Optional[DistributedSampler] = None
    eval_sampler: Optional[DistributedSampler] = None
    test_sampler: Optional[DistributedSampler] = None
    includes_time: bool = False

    def __init__(self):
        """Constructor for the DataManager class.

        Subclassed DataManagers will likely need to override this constructor.

        If you aren't manually calling the setup_train and setup_eval functions from an overriden
        constructor, that you call super().__init__() BEFORE you initialize any
        nn.Modules or nn.Parameters, but AFTER you've already set all the attributes you need
        for the setup functions."""
        super().__init__()
        self.train_count = 0
        self.eval_count = 0
        self.test_count = 0
        if self.train_dataset and self.test_mode != "inference":
            self.setup_train()
        if self.eval_dataset and self.test_mode != "inference":
            self.setup_eval()
        if self.test_dataset and self.test_mode != "inference":
            self.setup_test()

    def forward(self):
        """Blank forward method

        This is an nn.Module, and so requires a forward() method normally, although in our case
        we do not need a forward() method"""
        raise NotImplementedError

    def iter_train(self):
        """The __iter__ function for the train iterator.

        This only exists to assist the get_train_iterable function, since we need to pass
        in an __iter__ function for our trivial iterable that we are making."""
        self.train_count = 0

    def iter_eval(self):
        """The __iter__ function for the eval iterator.

        This only exists to assist the get_eval_iterable function, since we need to pass
        in an __iter__ function for our trivial iterable that we are making."""
        self.eval_count = 0
        
    def iter_test(self):
        """The __iter__ function for the test iterator.

        This only exists to assist the get_test_iterable function, since we need to pass
        in an __iter__ function for our trivial iterable that we are making."""
        self.test_count = 0

    def get_train_iterable(self, length=-1) -> IterableWrapper:
        """Gets a trivial pythonic iterator that will use the iter_train and next_train functions
        as __iter__ and __next__ methods respectively.

        This basically is just a little utility if you want to do something like:
        |    for ray_bundle, batch in datamanager.get_train_iterable():
        |        <eval code here>
        since the returned IterableWrapper is just an iterator with the __iter__ and __next__
        methods (methods bound to our DataManager instance in this case) specified in the constructor.
        """
        return IterableWrapper(self.iter_train, self.next_train, length)

    def get_eval_iterable(self, length=-1) -> IterableWrapper:
        """Gets a trivial pythonic iterator that will use the iter_eval and next_eval functions
        as __iter__ and __next__ methods respectively.

        This basically is just a little utility if you want to do something like:
        |    for ray_bundle, batch in datamanager.get_eval_iterable():
        |        <eval code here>
        since the returned IterableWrapper is just an iterator with the __iter__ and __next__
        methods (methods bound to our DataManager instance in this case) specified in the constructor.
        """
        return IterableWrapper(self.iter_eval, self.next_eval, length)
    
    def get_test_iterable(self, length=-1) -> IterableWrapper:
        """Gets a trivial pythonic iterator that will use the iter_test and next_test functions
        as __iter__ and __next__ methods respectively.

        This basically is just a little utility if you want to do something like:
        |    for ray_bundle, batch in datamanager.get_eval_iterable():
        |        <eval code here>
        since the returned IterableWrapper is just an iterator with the __iter__ and __next__
        methods (methods bound to our DataManager instance in this case) specified in the constructor.
        """
        return IterableWrapper(self.iter_test, self.next_test, length)

    @abstractmethod
    def setup_train(self):
        """Sets up the data manager for training.

        Here you will define any subclass specific object attributes from the attribute"""

    @abstractmethod
    def setup_eval(self):
        """Sets up the data manager for evaluation"""

    @abstractmethod
    def setup_test(self):
        """Sets up the data manager for test evaluation"""

    @abstractmethod
    def next_train(self, step: int) -> Tuple[RayBundle, Dict]:
        """Returns the next batch of data from the train data manager.

        Args:
            step: the step number of the eval image to retrieve
        Returns:
            A tuple of the ray bundle for the image, and a dictionary of additional batch information
            such as the groundtruth image.
        """
        raise NotImplementedError

    @abstractmethod
    def next_eval(self, step: int) -> Tuple[RayBundle, Dict]:
        """Returns the next batch of data from the eval data manager.

        Args:
            step: the step number of the eval image to retrieve
        Returns:
            A tuple of the ray bundle for the image, and a dictionary of additional batch information
            such as the groundtruth image.
        """
        raise NotImplementedError
    
    @abstractmethod
    def next_test(self, step: int) -> Tuple[RayBundle, Dict]:
        """Returns the next batch of data from the test data manager.

        Args:
            step: the step number of the test image to retrieve
        Returns:
            A tuple of the ray bundle for the image, and a dictionary of additional batch information
            such as the groundtruth image.
        """
        raise NotImplementedError

    @abstractmethod
    def next_eval_image(self, step: int) -> Tuple[int, RayBundle, Dict]:
        """Retrieve the next eval image.

        Args:
            step: the step number of the eval image to retrieve
        Returns:
            A tuple of the step number, the ray bundle for the image, and a dictionary of
            additional batch information such as the groundtruth image.
        """
        raise NotImplementedError
    
    
    @abstractmethod
    def next_test_image(self, step: int) -> Tuple[int, RayBundle, Dict]:
        """Retrieve the next eval image.

        Args:
            step: the step number of the eval image to retrieve
        Returns:
            A tuple of the step number, the ray bundle for the image, and a dictionary of
            additional batch information such as the groundtruth image.
        """
        raise NotImplementedError

    @abstractmethod
    def get_train_rays_per_batch(self) -> int:
        """Returns the number of rays per batch for training."""
        raise NotImplementedError

    @abstractmethod
    def get_eval_rays_per_batch(self) -> int:
        """Returns the number of rays per batch for evaluation."""
        raise NotImplementedError
    
    @abstractmethod
    def get_test_rays_per_batch(self) -> int:
        """Returns the number of rays per batch for evaluation."""
        raise NotImplementedError

    @abstractmethod
    def get_datapath(self) -> Path:
        """Returns the path to the data. This is used to determine where to save camera paths."""

    def get_training_callbacks(
        self, training_callback_attributes: TrainingCallbackAttributes
    ) -> List[TrainingCallback]:
        """Returns a list of callbacks to be used during training."""
        return []

    @abstractmethod
    def get_param_groups(self) -> Dict[str, List[Parameter]]:
        """Get the param groups for the data manager.

        Returns:
            A list of dictionaries containing the data manager's param groups.
        """
        return {}


@dataclass
class VanillaDataManagerConfig(DataManagerConfig):
    """A basic data manager"""

    _target: Type = field(default_factory=lambda: VanillaDataManager)
    """Target class to instantiate."""
    dataparser: AnnotatedDataParserUnion = BlenderDataParserConfig()
    """Specifies the dataparser used to unpack the data."""
    train_num_rays_per_batch: int = 1024
    """Number of rays per batch to use per training iteration."""
    train_num_images_to_sample_from: int = -1
    """Number of images to sample during training iteration."""
    train_num_times_to_repeat_images: int = -1
    """When not training on all images, number of iterations before picking new
    images. If -1, never pick new images."""
    eval_num_rays_per_batch: int = 1024
    """Number of rays per batch to use per eval iteration."""
    eval_num_images_to_sample_from: int = -1
    """Number of images to sample during eval iteration."""
    eval_num_times_to_repeat_images: int = -1
    """When not evaluating on all images, number of iterations before picking
    new images. If -1, never pick new images."""
    eval_image_indices: Optional[Tuple[int, ...]] = (0,)
    """Specifies the image indices to use during eval; if None, uses all."""
    test_num_rays_per_batch: int = 1024
    """Number of rays per batch to use per test iteration."""
    test_num_images_to_sample_from: int = -1
    """Number of images to sample during test iteration."""
    test_num_times_to_repeat_images: int = -1
    """When not evaluating on all images, number of iterations before picking
    new images. If -1, never pick new images."""
    test_image_indices: Optional[Tuple[int, ...]] = (0,)
    """Specifies the image indices to use during test; if None, uses all."""
    camera_optimizer: CameraOptimizerConfig = CameraOptimizerConfig()
    """Specifies the camera pose optimizer used during training. Helpful if poses are noisy, such as for data from
    Record3D."""
    collate_fn: Callable[[Any], Any] = cast(Any, staticmethod(nerfstudio_collate))
    """Specifies the collate function to use for the train and eval dataloaders."""
    camera_res_scale_factor: float = 1.0
    """The scale factor for scaling spatial data such as images, mask, semantics
    along with relevant information about camera intrinsics
    """
    patch_size: int = 1
    """Size of patch to sample from. If >1, patch-based sampling will be used."""
<<<<<<< HEAD
    pixel_sampler: PixelSamplerConfig = PixelSamplerConfig()
    """Specifies the pixel sampler used to sample pixels from images."""
=======
>>>>>>> 916dead3
    center_crop: bool = False 
    """Whether to use center crop at the beginning of training"""
    center_crop_iter: int = 500 
    """center crop iteration"""
    crops_frac: float = 0.5 
    """center crop fraction"""
    use_mask_iter: int = -1
    """iterations to use mask"""


TDataset = TypeVar("TDataset", bound=InputDataset, default=InputDataset)


class VanillaDataManager(DataManager, Generic[TDataset]):
    """Basic stored data manager implementation.

    This is pretty much a port over from our old dataloading utilities, and is a little jank
    under the hood. We may clean this up a little bit under the hood with more standard dataloading
    components that can be strung together, but it can be just used as a black box for now since
    only the constructor is likely to change in the future, or maybe passing in step number to the
    next_train and next_eval functions.

    Args:
        config: the DataManagerConfig used to instantiate class
    """

    config: VanillaDataManagerConfig
    train_dataset: TDataset
    eval_dataset: TDataset
    test_dataset: TDataset
    fixed_indices_train_dataloader: Optional[FixedIndicesEvalDataloader]=None
    fixed_indices_eval_dataloader: Optional[FixedIndicesEvalDataloader]=None
    fixed_indices_test_dataloader: Optional[FixedIndicesEvalDataloader]=None
    train_dataparser_outputs: DataparserOutputs
    train_pixel_sampler: Optional[PixelSampler] = None
    eval_pixel_sampler: Optional[PixelSampler] = None
    test_pixel_sampler: Optional[PixelSampler] = None

    def __init__(
        self,
        config: VanillaDataManagerConfig,
        device: Union[torch.device, str] = "cpu",
        test_mode: Literal["test", "val", "inference"] = "val",
        world_size: int = 1,
        local_rank: int = 0,
        **kwargs,
    ):
        self.config = config
        self.device = device
        self.world_size = world_size
        self.local_rank = local_rank
        self.sampler = None
        self.test_mode = test_mode
        self.test_split = "test" if test_mode in ["test", "inference"] else "val"
        self.dataparser_config = self.config.dataparser
        if self.config.data is not None:
            self.config.dataparser.data = Path(self.config.data)
        else:
            self.config.data = self.config.dataparser.data
        self.dataparser = self.dataparser_config.setup()
        if test_mode == "inference":
            self.dataparser.downscale_factor = 1  # Avoid opening images
        self.includes_time = self.dataparser.includes_time
        self.train_dataparser_outputs: DataparserOutputs = self.dataparser.get_dataparser_outputs(split="train")

        self.train_dataset = self.create_train_dataset()
        self.eval_dataset = self.create_eval_dataset()
        self.test_dataset = self.create_test_dataset()
        self.exclude_batch_keys_from_device = self.train_dataset.exclude_batch_keys_from_device
        if self.config.masks_on_gpu is True:
            self.exclude_batch_keys_from_device.remove("mask")
<<<<<<< HEAD
        if self.config.images_on_gpu is True:
            self.exclude_batch_keys_from_device.remove("image")
=======
        
>>>>>>> 916dead3

        if self.train_dataparser_outputs is not None:
            cameras = self.train_dataparser_outputs.cameras
            if len(cameras) > 1:
                for i in range(1, len(cameras)):
                    if cameras[0].width != cameras[i].width or cameras[0].height != cameras[i].height:
                        CONSOLE.print("Variable resolution, using variable_res_collate")
                        self.config.collate_fn = variable_res_collate
                        break
        super().__init__()

    @cached_property
    def dataset_type(self) -> Type[TDataset]:
        """Returns the dataset type passed as the generic argument"""
        default: Type[TDataset] = cast(TDataset, TDataset.__default__)  # type: ignore
        orig_class: Type[VanillaDataManager] = get_orig_class(self, default=None)  # type: ignore
        if type(self) is VanillaDataManager and orig_class is None:
            return default
        if orig_class is not None and get_origin(orig_class) is VanillaDataManager:
            return get_args(orig_class)[0]

        # For inherited classes, we need to find the correct type to instantiate
        for base in getattr(self, "__orig_bases__", []):
            if get_origin(base) is VanillaDataManager:
                for value in get_args(base):
                    if isinstance(value, ForwardRef):
                        if value.__forward_evaluated__:
                            value = value.__forward_value__
                        elif value.__forward_module__ is None:
                            value.__forward_module__ = type(self).__module__
                            value = getattr(value, "_evaluate")(None, None, set())
                    assert isinstance(value, type)
                    if issubclass(value, InputDataset):
                        return cast(Type[TDataset], value)
        return default

    def get_training_callbacks(
        self, training_callback_attributes: TrainingCallbackAttributes
    ) -> List[TrainingCallback]:
        """Returns a list of callbacks to be used during training."""
        cbs = []
        if self.config.center_crop:
            cb = TrainingCallback([TrainingCallbackLocation.BEFORE_TRAIN_ITERATION], self.train_pixel_sampler.set_center_crop, update_every_num_iters=1)
            cbs.append(cb)
        if self.config.use_mask_iter > 0:
            cb = TrainingCallback([TrainingCallbackLocation.BEFORE_TRAIN_ITERATION], self.train_pixel_sampler.toggle_use_mask, update_every_num_iters=1, args=[self.config.use_mask_iter])
            cbs.append(cb)
        return cbs

    def create_train_dataset(self) -> TDataset:
        """Sets up the data loaders for training"""
        return self.dataset_type(
            dataparser_outputs=self.train_dataparser_outputs,
            scale_factor=self.config.camera_res_scale_factor,
        )

    def create_eval_dataset(self) -> TDataset:
        """Sets up the data loaders for evaluation"""
        return self.dataset_type(
            dataparser_outputs=self.dataparser.get_dataparser_outputs(split="val"),
            scale_factor=self.config.camera_res_scale_factor,
        )
        
    def create_test_dataset(self) -> TDataset:
        """Sets up the data loaders for evaluation"""
        return self.dataset_type(
            dataparser_outputs=self.dataparser.get_dataparser_outputs(split="test"),
            scale_factor=self.config.camera_res_scale_factor,
        )

    def _get_pixel_sampler(self, dataset: TDataset, num_rays_per_batch: int) -> PixelSampler:
        """Infer pixel sampler to use."""
        if self.config.patch_size > 1 and type(self.config.pixel_sampler) is PixelSamplerConfig:
            return PatchPixelSamplerConfig().setup(
                patch_size=self.config.patch_size, num_rays_per_batch=num_rays_per_batch
            )
        is_equirectangular = (dataset.cameras.camera_type == CameraType.EQUIRECTANGULAR.value).all()
        if is_equirectangular.any():
            CONSOLE.print("[bold yellow]Warning: Some cameras are equirectangular, but using default pixel sampler.")
        return self.config.pixel_sampler.setup(
            is_equirectangular=is_equirectangular, num_rays_per_batch=num_rays_per_batch
        )

    def setup_train(self):
        """Sets up the data loaders for training"""
        assert self.train_dataset is not None
        CONSOLE.print("Setting up training dataset...")
        self.train_image_dataloader = CacheDataloader(
            self.train_dataset,
            num_images_to_sample_from=self.config.train_num_images_to_sample_from,
            num_times_to_repeat_images=self.config.train_num_times_to_repeat_images,
            device=self.device,
            num_workers=self.world_size * 4,
            pin_memory=True,
            collate_fn=self.config.collate_fn,
            exclude_batch_keys_from_device=self.exclude_batch_keys_from_device,
        )
        self.iter_train_image_dataloader = iter(self.train_image_dataloader)
        self.train_pixel_sampler = self._get_pixel_sampler(self.train_dataset, self.config.train_num_rays_per_batch, center_crop=self.config.center_crop, center_crop_iter=self.config.center_crop_iter, crops_frac=self.config.crops_frac)
        self.train_camera_optimizer = self.config.camera_optimizer.setup(
            num_cameras=self.train_dataset.cameras.size, device=self.device
        )
        self.train_ray_generator = RayGenerator(
            self.train_dataset.cameras.to(self.device),
            self.train_camera_optimizer,
        )
        # for loading full images
        self.fixed_indices_train_dataloader = FixedIndicesEvalDataloader(
            input_dataset=self.train_dataset,
            device=self.device,
            num_workers=self.world_size * 4,
        )
        self.train_dataloader = RandIndicesEvalDataloader(
            input_dataset=self.train_dataset,
            device=self.device,
            num_workers=self.world_size * 4,
        )

    def setup_eval(self):
        """Sets up the data loader for evaluation"""
        assert self.eval_dataset is not None
        CONSOLE.print("Setting up evaluation dataset...")
        self.eval_image_dataloader = CacheDataloader(
            self.eval_dataset,
            num_images_to_sample_from=self.config.eval_num_images_to_sample_from,
            num_times_to_repeat_images=self.config.eval_num_times_to_repeat_images,
            device=self.device,
            num_workers=self.world_size * 4,
            pin_memory=True,
            collate_fn=self.config.collate_fn,
            exclude_batch_keys_from_device=self.exclude_batch_keys_from_device,
        )
        self.iter_eval_image_dataloader = iter(self.eval_image_dataloader)
        self.eval_pixel_sampler = self._get_pixel_sampler(self.eval_dataset, self.config.eval_num_rays_per_batch)
        self.eval_camera_optimizer = self.config.camera_optimizer.setup(
            num_cameras=self.eval_dataset.cameras.size, device=self.device
        )
        self.eval_ray_generator = RayGenerator(
            self.eval_dataset.cameras.to(self.device),
            self.eval_camera_optimizer,
        )
        # for loading full images
        self.fixed_indices_eval_dataloader = FixedIndicesEvalDataloader(
            input_dataset=self.eval_dataset,
            device=self.device,
            num_workers=self.world_size * 4,
        )
        self.eval_dataloader = RandIndicesEvalDataloader(
            input_dataset=self.eval_dataset,
            device=self.device,
            num_workers=self.world_size * 4,
        )

    def setup_test(self):
        """Sets up the data loader for test"""
        assert self.test_dataset is not None
        CONSOLE.print("Setting up test dataset...")
        self.test_image_dataloader = CacheDataloader(
            self.test_dataset,
            num_images_to_sample_from=self.config.test_num_images_to_sample_from,
            num_times_to_repeat_images=self.config.test_num_times_to_repeat_images,
            device=self.device,
            num_workers=self.world_size * 4,
            pin_memory=True,
            collate_fn=self.config.collate_fn,
        )
        self.iter_test_image_dataloader = iter(self.test_image_dataloader)
        self.test_pixel_sampler = self._get_pixel_sampler(self.test_dataset, self.config.test_num_rays_per_batch)
        self.test_camera_optimizer = self.config.camera_optimizer.setup(
            num_cameras=self.test_dataset.cameras.size, device=self.device
        )
        self.test_ray_generator = RayGenerator(
            self.test_dataset.cameras.to(self.device),
            self.test_camera_optimizer,
        )
        # for loading full test images
        self.fixed_indices_test_dataloader = FixedIndicesEvalDataloader(
            input_dataset=self.test_dataset,
            device=self.device,
            num_workers=self.world_size * 4,
        )
        self.test_dataloader = RandIndicesEvalDataloader(
            input_dataset=self.test_dataset,
            device=self.device,
            num_workers=self.world_size * 4,
        )

    def next_train(self, step: int) -> Tuple[RayBundle, Dict]:
        """Returns the next batch of data from the train dataloader."""
        self.train_count += 1
        image_batch = next(self.iter_train_image_dataloader)
        assert self.train_pixel_sampler is not None
        assert isinstance(image_batch, dict)
        batch = self.train_pixel_sampler.sample(image_batch)
        ray_indices = batch["indices"]
        ray_bundle = self.train_ray_generator(ray_indices)
        return ray_bundle, batch

    def next_eval(self, step: int) -> Tuple[RayBundle, Dict]:
        """Returns the next batch of data from the eval dataloader."""
        self.eval_count += 1
        image_batch = next(self.iter_eval_image_dataloader)
        assert self.eval_pixel_sampler is not None
        assert isinstance(image_batch, dict)
        batch = self.eval_pixel_sampler.sample(image_batch)
        ray_indices = batch["indices"]
        ray_bundle = self.eval_ray_generator(ray_indices)
        return ray_bundle, batch
    
    def next_test(self, step: int) -> Tuple[RayBundle, Dict]:
        """Returns the next batch of data from the test dataloader."""
        self.test_count += 1
        image_batch = next(self.iter_test_image_dataloader)
        assert self.test_pixel_sampler is not None
        assert isinstance(image_batch, dict)
        batch = self.test_pixel_sampler.sample(image_batch)
        ray_indices = batch["indices"]
        ray_bundle = self.test_ray_generator(ray_indices)
        return ray_bundle, batch

    def next_eval_image(self, step: int) -> Tuple[int, RayBundle, Dict]:
        for camera_ray_bundle, batch in self.eval_dataloader:
            assert camera_ray_bundle.camera_indices is not None
            image_idx = int(camera_ray_bundle.camera_indices[0, 0, 0])
            return image_idx, camera_ray_bundle, batch
        raise ValueError("No more eval images")
    
    def next_test_image(self, step: int) -> Tuple[int, RayBundle, Dict]:
        for camera_ray_bundle, batch in self.test_dataloader:
            assert camera_ray_bundle.camera_indices is not None
            image_idx = int(camera_ray_bundle.camera_indices[0, 0, 0])
            return image_idx, camera_ray_bundle, batch
        raise ValueError("No more test images")
    
    def next_train_image(self, step: int) -> Tuple[int, RayBundle, Dict]:
        for camera_ray_bundle, batch in self.train_dataloader:
            assert camera_ray_bundle.camera_indices is not None
            image_idx = int(camera_ray_bundle.camera_indices[0, 0, 0])
            return image_idx, camera_ray_bundle, batch
        raise ValueError("No more train images")

    def get_train_rays_per_batch(self) -> int:
        return self.config.train_num_rays_per_batch
    
    def get_test_rays_per_batch(self) -> int:
        return self.config.test_num_rays_per_batch

    def get_eval_rays_per_batch(self) -> int:
        return self.config.eval_num_rays_per_batch

    def get_datapath(self) -> Path:
        return self.config.dataparser.data

    def get_param_groups(self) -> Dict[str, List[Parameter]]:
        """Get the param groups for the data manager.
        Returns:
            A list of dictionaries containing the data manager's param groups.
        """
        param_groups = {}

        camera_opt_params = list(self.train_camera_optimizer.parameters())
        if self.config.camera_optimizer.mode != "off":
            assert len(camera_opt_params) > 0
            param_groups[self.config.camera_optimizer.param_group] = camera_opt_params
        else:
            assert len(camera_opt_params) == 0

        return param_groups<|MERGE_RESOLUTION|>--- conflicted
+++ resolved
@@ -415,17 +415,8 @@
     """
     patch_size: int = 1
     """Size of patch to sample from. If >1, patch-based sampling will be used."""
-<<<<<<< HEAD
     pixel_sampler: PixelSamplerConfig = PixelSamplerConfig()
     """Specifies the pixel sampler used to sample pixels from images."""
-=======
->>>>>>> 916dead3
-    center_crop: bool = False 
-    """Whether to use center crop at the beginning of training"""
-    center_crop_iter: int = 500 
-    """center crop iteration"""
-    crops_frac: float = 0.5 
-    """center crop fraction"""
     use_mask_iter: int = -1
     """iterations to use mask"""
 
@@ -491,12 +482,8 @@
         self.exclude_batch_keys_from_device = self.train_dataset.exclude_batch_keys_from_device
         if self.config.masks_on_gpu is True:
             self.exclude_batch_keys_from_device.remove("mask")
-<<<<<<< HEAD
         if self.config.images_on_gpu is True:
             self.exclude_batch_keys_from_device.remove("image")
-=======
-        
->>>>>>> 916dead3
 
         if self.train_dataparser_outputs is not None:
             cameras = self.train_dataparser_outputs.cameras
@@ -595,7 +582,7 @@
             exclude_batch_keys_from_device=self.exclude_batch_keys_from_device,
         )
         self.iter_train_image_dataloader = iter(self.train_image_dataloader)
-        self.train_pixel_sampler = self._get_pixel_sampler(self.train_dataset, self.config.train_num_rays_per_batch, center_crop=self.config.center_crop, center_crop_iter=self.config.center_crop_iter, crops_frac=self.config.crops_frac)
+        self.train_pixel_sampler = self._get_pixel_sampler(self.train_dataset, self.config.train_num_rays_per_batch)
         self.train_camera_optimizer = self.config.camera_optimizer.setup(
             num_cameras=self.train_dataset.cameras.size, device=self.device
         )
