# Copyright 2022 the Regents of the University of California, Nerfstudio Team and contributors. All rights reserved.
#
# Licensed under the Apache License, Version 2.0 (the "License");
# you may not use this file except in compliance with the License.
# You may obtain a copy of the License at
#
#     http://www.apache.org/licenses/LICENSE-2.0
#
# Unless required by applicable law or agreed to in writing, software
# distributed under the License is distributed on an "AS IS" BASIS,
# WITHOUT WARRANTIES OR CONDITIONS OF ANY KIND, either express or implied.
# See the License for the specific language governing permissions and
# limitations under the License.

"""
Depth dataset.
"""

from typing import Dict

import numpy as np

from nerfstudio.data.dataparsers.base_dataparser import DataparserOutputs
from nerfstudio.model_components import losses
from nerfstudio.data.datasets.base_dataset import InputDataset
from nerfstudio.data.utils.data_utils import get_depth_image_from_path
from nerfstudio.utils.misc import torch_compile
from nerfstudio.utils.rich_utils import CONSOLE

from typing import Union
from PIL import Image
import torch
from rich.progress import track
from pathlib import Path
import json


class DepthDataset(InputDataset):
    """Dataset that returns images and depths. If no depths are found, then we generate them with Zoe Depth.

    Args:
        dataparser_outputs: description of where and how to read input images.
        scale_factor: The scaling factor for the dataparser outputs.
    """

    def __init__(self, dataparser_outputs: DataparserOutputs, scale_factor: float = 1.0):
        super().__init__(dataparser_outputs, scale_factor)
        # if there are no depth images than we want to generate them all with zoe depth
        device = torch.device("cuda" if torch.cuda.is_available() else "cpu")
        if len(dataparser_outputs.image_filenames) > 0 and (
            "depth_filenames" not in dataparser_outputs.metadata.keys()
            or dataparser_outputs.metadata["depth_filenames"] is None
        ):
            losses.DEPTH_METRIC = 0
            CONSOLE.print("[bold yellow] No depth data found!")
            cache = dataparser_outputs.image_filenames[0].parent / "depths.npy"
            if cache.exists():
                CONSOLE.print("[bold yellow] Loading cache!")
                # load all the depths
                self.depths = np.load(cache)
                self.depths = torch.from_numpy(self.depths).to(device)
            else:
                depth_tensors = []
                transforms = self._find_transform(dataparser_outputs.image_filenames[0])
                data = dataparser_outputs.image_filenames[0].parent
                if transforms is not None:
                    meta = json.load(open(transforms, "r"))
                    frames = meta["frames"]
                    filenames = [data / frames[j]["file_path"].split("/")[-1] for j in range(len(frames))]
                else:
                    meta = None
                    frames = None
                    filenames = dataparser_outputs.image_filenames

                repo = "isl-org/ZoeDepth"
                self.zoe = torch_compile(torch.hub.load(repo, "ZoeD_NK", pretrained=True).to(device))

                for i in track(range(len(filenames)), description="Generating depth images"):
                    image_filename = filenames[i]
                    pil_image = Image.open(image_filename)
                    image = np.array(pil_image, dtype="uint8")  # shape is (h, w) or (h, w, 3 or 4)
                    if len(image.shape) == 2:
                        image = image[:, :, None].repeat(3, axis=2)
                    image = torch.from_numpy(image.astype("float32") / 255.0)

                    with torch.no_grad():
                        image = torch.permute(image, (2, 0, 1)).unsqueeze(0).to(device)
                        if image.shape[1] == 4:
                            image = image[:, :3, :, :]
                        depth_tensor = self.zoe.infer(image).squeeze().unsqueeze(-1)

                    depth_tensors.append(depth_tensor)

                self.depths = torch.stack(depth_tensors)
                np.save(cache, self.depths.cpu().numpy())
            dataparser_outputs.metadata["depth_filenames"] = None
            dataparser_outputs.metadata["depth_unit_scale_factor"] = 1.0
            self.metadata["depth_filenames"] = None
            self.metadata["depth_unit_scale_factor"] = 1.0

        else:
            losses.DEPTH_METRIC = 0

        self.depth_filenames = self.metadata["depth_filenames"]
        self.depth_unit_scale_factor = self.metadata["depth_unit_scale_factor"]

    def get_metadata(self, data: Dict) -> Dict:
        if self.depth_filenames is None:
            return {"depth_image": self.depths[data["image_idx"]]}

        filepath = self.depth_filenames[data["image_idx"]]
        height = int(self._dataparser_outputs.cameras.height[data["image_idx"]])
        width = int(self._dataparser_outputs.cameras.width[data["image_idx"]])

        # Scale depth images to meter units and also by scaling applied to cameras
        scale_factor = self.depth_unit_scale_factor * self._dataparser_outputs.dataparser_scale
        depth_image = get_depth_image_from_path(
            filepath=filepath, height=height, width=width, scale_factor=scale_factor
        )
<<<<<<< HEAD
        return {"depth_image": depth_image}

    def _find_transform(self, image_path: Path) -> Union[Path, None]:
        while image_path.parent != image_path:
            transform_path = image_path.parent / "transforms.json"
            if transform_path.exists():
                return transform_path
            image_path = image_path.parent
        return None
=======
        return {"depth_image": depth_image}
>>>>>>> 916dead3
<|MERGE_RESOLUTION|>--- conflicted
+++ resolved
@@ -117,7 +117,6 @@
         depth_image = get_depth_image_from_path(
             filepath=filepath, height=height, width=width, scale_factor=scale_factor
         )
-<<<<<<< HEAD
         return {"depth_image": depth_image}
 
     def _find_transform(self, image_path: Path) -> Union[Path, None]:
@@ -126,7 +125,4 @@
             if transform_path.exists():
                 return transform_path
             image_path = image_path.parent
-        return None
-=======
-        return {"depth_image": depth_image}
->>>>>>> 916dead3
+        return None