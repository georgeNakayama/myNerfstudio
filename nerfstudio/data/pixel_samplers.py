--- conflicted
+++ resolved
@@ -48,6 +48,12 @@
     """Whether or not to include a reference to the full image in returned batch."""
     is_equirectangular: bool = False
     """List of whether or not camera i is equirectangular."""
+    center_crop: bool = False
+    """Whether to center crop"""
+    center_crop_iter: int = 500
+    """Iteration to crop center for"""
+    crops_frac: float = 0.5
+    """Portion of image to crop for"""
 
 
 class PixelSampler:
@@ -57,8 +63,6 @@
         config: the DataManagerConfig used to instantiate class
     """
 
-<<<<<<< HEAD
-<<<<<<< HEAD
     config: PixelSamplerConfig
 
     def __init__(self, config: PixelSamplerConfig, **kwargs) -> None:
@@ -68,23 +72,9 @@
         self.config.num_rays_per_batch = self.kwargs.get("num_rays_per_batch", self.config.num_rays_per_batch)
         self.config.keep_full_image = self.kwargs.get("keep_full_image", self.config.keep_full_image)
         self.config.is_equirectangular = self.kwargs.get("is_equirectangular", self.config.is_equirectangular)
+        self.center_crop = self.config.center_crop
         self.set_num_rays_per_batch(self.config.num_rays_per_batch)
 
-=======
-=======
->>>>>>> 916dead3
-    def __init__(self, num_rays_per_batch: int, keep_full_image: bool = False, center_crop: bool = False, center_crop_iter: int = 500, crops_frac: float = 0.5, **kwargs) -> None:
-        self.kwargs = kwargs
-        self.num_rays_per_batch = num_rays_per_batch
-        self.keep_full_image = keep_full_image
-        self.center_crop = center_crop
-        self.center_crop_iter = center_crop_iter
-        self.crops_frac = crops_frac
-        self.use_mask = True
-<<<<<<< HEAD
->>>>>>> updatew
-=======
->>>>>>> 916dead3
     def set_num_rays_per_batch(self, num_rays_per_batch: int):
         """Set the number of rays to sample per batch.
 
@@ -94,7 +84,7 @@
         self.num_rays_per_batch = num_rays_per_batch
         
     def set_center_crop(self, step):
-        self.center_crop = self.center_crop and (step < self.center_crop_iter)
+        self.center_crop = self.center_crop and (step < self.config.center_crop_iter)
         
     def toggle_use_mask(self, use_mask_step, step):
         self.use_mask = self.use_mask and step < use_mask_step
@@ -119,8 +109,8 @@
         if not self.use_mask:
             mask = None
         if self.center_crop:
-            dH = int(image_height//2 * self.crops_frac)
-            dW = int(image_width//2 * self.crops_frac)
+            dH = int(image_height//2 * self.config.crops_frac)
+            dW = int(image_width//2 * self.config.crops_frac)
             crop_mask = torch.zeros([num_images, image_height, image_width, 1], device=device)
             crop_mask[:, image_height // 2 - dH: image_height // 2 + dH - 1, image_width // 2 - dW: image_width // 2 + dW - 1] = 1
             if isinstance(mask, torch.Tensor):
