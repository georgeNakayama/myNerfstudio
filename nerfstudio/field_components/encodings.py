# Copyright 2022 the Regents of the University of California, Nerfstudio Team and contributors. All rights reserved.
#
# Licensed under the Apache License, Version 2.0 (the "License");
# you may not use this file except in compliance with the License.
# You may obtain a copy of the License at
#
#     http://www.apache.org/licenses/LICENSE-2.0
#
# Unless required by applicable law or agreed to in writing, software
# distributed under the License is distributed on an "AS IS" BASIS,
# WITHOUT WARRANTIES OR CONDITIONS OF ANY KIND, either express or implied.
# See the License for the specific language governing permissions and
# limitations under the License.

"""
Encoding functions
"""

import itertools
from abc import abstractmethod
from typing import Literal, Optional, Sequence

import numpy as np
import torch
import torch.nn.functional as F
from jaxtyping import Float, Int, Shaped
from torch import Tensor, nn

from nerfstudio.field_components.base_field_component import FieldComponent
from nerfstudio.utils.math import components_from_spherical_harmonics, expected_sin
from nerfstudio.utils.printing import print_tcnn_speed_warning
from nerfstudio.utils.rich_utils import CONSOLE
from nerfstudio.field_components.tcnn_encodings import NoGradEncoding
try:
    import tinycudann as tcnn

    TCNN_EXISTS = True
except ModuleNotFoundError:
    TCNN_EXISTS = False


class Encoding(FieldComponent):
    """Encode an input tensor. Intended to be subclassed

    Args:
        in_dim: Input dimension of tensor
    """

    def __init__(self, in_dim: int) -> None:
        if in_dim <= 0:
            raise ValueError("Input dimension should be greater than zero")
        super().__init__(in_dim=in_dim)

    @abstractmethod
    def forward(self, in_tensor: Shaped[Tensor, "*bs input_dim"]) -> Shaped[Tensor, "*bs output_dim"]:
        """Call forward and returns and processed tensor

        Args:
            in_tensor: the input tensor to process
        """
        raise NotImplementedError


class Identity(Encoding):
    """Identity encoding (Does not modify input)"""

    def get_out_dim(self) -> int:
        if self.in_dim is None:
            raise ValueError("Input dimension has not been set")
        return self.in_dim

    def forward(self, in_tensor: Shaped[Tensor, "*bs input_dim"]) -> Shaped[Tensor, "*bs output_dim"]:
        return in_tensor


class ScalingAndOffset(Encoding):
    """Simple scaling and offset to input

    Args:
        in_dim: Input dimension of tensor
        scaling: Scaling applied to tensor.
        offset: Offset applied to tensor.
    """

    def __init__(self, in_dim: int, scaling: float = 1.0, offset: float = 0.0) -> None:
        super().__init__(in_dim)

        self.scaling = scaling
        self.offset = offset

    def get_out_dim(self) -> int:
        if self.in_dim is None:
            raise ValueError("Input dimension has not been set")
        return self.in_dim

    def forward(self, in_tensor: Float[Tensor, "*bs input_dim"]) -> Float[Tensor, "*bs output_dim"]:
        return self.scaling * in_tensor + self.offset


class NeRFEncoding(Encoding):
    """Multi-scale sinusoidal encodings. Support ``integrated positional encodings`` if covariances are provided.
    Each axis is encoded with frequencies ranging from 2^min_freq_exp to 2^max_freq_exp.

    Args:
        in_dim: Input dimension of tensor
        num_frequencies: Number of encoded frequencies per axis
        min_freq_exp: Minimum frequency exponent
        max_freq_exp: Maximum frequency exponent
        include_input: Append the input coordinate to the encoding
    """

    def __init__(
        self,
        in_dim: int,
        num_frequencies: int,
        min_freq_exp: float,
        max_freq_exp: float,
        include_input: bool = False,
        implementation: Literal["tcnn", "torch"] = "torch",
    ) -> None:
        super().__init__(in_dim)

        self.num_frequencies = num_frequencies
        self.min_freq = min_freq_exp
        self.max_freq = max_freq_exp
        self.include_input = include_input

        self.tcnn_encoding = None
        if implementation == "tcnn" and not TCNN_EXISTS:
            print_tcnn_speed_warning("NeRFEncoding")
        elif implementation == "tcnn":
            encoding_config = {"otype": "Frequency", "n_frequencies": num_frequencies}
            assert min_freq_exp == 0, "tcnn only supports min_freq_exp = 0"
            assert max_freq_exp == num_frequencies - 1, "tcnn only supports max_freq_exp = num_frequencies - 1"
            self.tcnn_encoding = tcnn.Encoding(
                n_input_dims=in_dim,
                encoding_config=encoding_config,
            )

    def get_out_dim(self) -> int:
        if self.in_dim is None:
            raise ValueError("Input dimension has not been set")
        out_dim = self.in_dim * self.num_frequencies * 2
        if self.include_input:
            out_dim += self.in_dim
        return out_dim

    def pytorch_fwd(
        self,
        in_tensor: Float[Tensor, "*bs input_dim"],
        covs: Optional[Float[Tensor, "*bs input_dim input_dim"]] = None,
    ) -> Float[Tensor, "*bs output_dim"]:
        """Calculates NeRF encoding. If covariances are provided the encodings will be integrated as proposed
            in mip-NeRF.

        Args:
            in_tensor: For best performance, the input tensor should be between 0 and 1.
            covs: Covariances of input points.
        Returns:
            Output values will be between -1 and 1
        """
        scaled_in_tensor = 2 * torch.pi * in_tensor  # scale to [0, 2pi]
        freqs = 2 ** torch.linspace(self.min_freq, self.max_freq, self.num_frequencies).to(in_tensor.device)
        scaled_inputs = scaled_in_tensor[..., None] * freqs  # [..., "input_dim", "num_scales"]
        scaled_inputs = scaled_inputs.view(*scaled_inputs.shape[:-2], -1)  # [..., "input_dim" * "num_scales"]

        if covs is None:
            encoded_inputs = torch.sin(torch.cat([scaled_inputs, scaled_inputs + torch.pi / 2.0], dim=-1))
        else:
            input_var = torch.diagonal(covs, dim1=-2, dim2=-1)[..., :, None] * freqs[None, :] ** 2
            input_var = input_var.reshape((*input_var.shape[:-2], -1))
            encoded_inputs = expected_sin(
                torch.cat([scaled_inputs, scaled_inputs + torch.pi / 2.0], dim=-1), torch.cat(2 * [input_var], dim=-1)
            )

        if self.include_input:
            encoded_inputs = torch.cat([encoded_inputs, in_tensor], dim=-1)
        return encoded_inputs

    def forward(
        self, in_tensor: Float[Tensor, "*bs input_dim"], covs: Optional[Float[Tensor, "*bs input_dim input_dim"]] = None
    ) -> Float[Tensor, "*bs output_dim"]:
        if self.tcnn_encoding is not None:
            return self.tcnn_encoding(in_tensor)
        return self.pytorch_fwd(in_tensor, covs)


class RFFEncoding(Encoding):
    """Random Fourier Feature encoding. Supports integrated encodings.

    Args:
        in_dim: Input dimension of tensor
        num_frequencies: Number of encoding frequencies
        scale: Std of Gaussian to sample frequencies. Must be greater than zero
        include_input: Append the input coordinate to the encoding
    """

    def __init__(self, in_dim: int, num_frequencies: int, scale: float, include_input: bool = False) -> None:
        super().__init__(in_dim)

        self.num_frequencies = num_frequencies
        if not scale > 0:
            raise ValueError("RFF encoding scale should be greater than zero")
        self.scale = scale
        if self.in_dim is None:
            raise ValueError("Input dimension has not been set")
        b_matrix = torch.normal(mean=0, std=self.scale, size=(self.in_dim, self.num_frequencies))
        self.register_buffer(name="b_matrix", tensor=b_matrix)
        self.include_input = include_input

    def get_out_dim(self) -> int:
        out_dim = self.num_frequencies * 2
        if self.include_input:
            if self.in_dim is None:
                raise ValueError("Input dimension has not been set")
            out_dim += self.in_dim
        return out_dim

    def forward(
        self,
        in_tensor: Float[Tensor, "*bs input_dim"],
        covs: Optional[Float[Tensor, "*bs input_dim input_dim"]] = None,
    ) -> Float[Tensor, "*bs output_dim"]:
        """Calculates RFF encoding. If covariances are provided the encodings will be integrated as proposed
            in mip-NeRF.

        Args:
            in_tensor: For best performance, the input tensor should be between 0 and 1.
            covs: Covariances of input points.

        Returns:
            Output values will be between -1 and 1
        """
        scaled_in_tensor = 2 * torch.pi * in_tensor  # scale to [0, 2pi]
        scaled_inputs = scaled_in_tensor @ self.b_matrix  # [..., "num_frequencies"]

        if covs is None:
            encoded_inputs = torch.sin(torch.cat([scaled_inputs, scaled_inputs + torch.pi / 2.0], dim=-1))
        else:
            input_var = torch.sum((covs @ self.b_matrix) * self.b_matrix, -2)
            encoded_inputs = expected_sin(
                torch.cat([scaled_inputs, scaled_inputs + torch.pi / 2.0], dim=-1), torch.cat(2 * [input_var], dim=-1)
            )

        if self.include_input:
            encoded_inputs = torch.cat([encoded_inputs, in_tensor], dim=-1)

        return encoded_inputs


class HashEncoding(Encoding):
    """Hash encoding

    Args:
        num_levels: Number of feature grids.
        min_res: Resolution of smallest feature grid.
        max_res: Resolution of largest feature grid.
        log2_hashmap_size: Size of hash map is 2^log2_hashmap_size.
        features_per_level: Number of features per level.
        hash_init_scale: Value to initialize hash grid.
        implementation: Implementation of hash encoding. Fallback to torch if tcnn not available.
        interpolation: Interpolation override for tcnn hashgrid. Not supported for torch unless linear.
    """

    def __init__(
        self,
        num_levels: int = 16,
        min_res: int = 16,
        max_res: int = 1024,
        log2_hashmap_size: int = 19,
        features_per_level: int = 2,
        hash_init_scale: float = 0.001,
        implementation: Literal["tcnn", "torch"] = "tcnn",
        interpolation: Optional[Literal["Nearest", "Linear", "Smoothstep"]] = None,
        no_grad: bool = False
    ) -> None:
        super().__init__(in_dim=3)
        self.num_levels = num_levels
        self.features_per_level = features_per_level
        self.log2_hashmap_size = log2_hashmap_size
        self.hash_table_size = 2**log2_hashmap_size

        levels = torch.arange(num_levels)
        growth_factor = np.exp((np.log(max_res) - np.log(min_res)) / (num_levels - 1)) if num_levels > 1 else 1
        self.scalings = torch.floor(min_res * growth_factor**levels)
        # print(self.scalings)
        self.hash_offset = levels * self.hash_table_size
<<<<<<< HEAD
        self.hash_table = torch.rand(size=(self.hash_table_size * num_levels, features_per_level)) * 2 - 1
        # CONSOLE.print(self.hash_table.shape)
        self.hash_table *= hash_init_scale
        if not no_grad:
            self.hash_table = nn.Parameter(self.hash_table)
=======
>>>>>>> 4f2157cd

        self.tcnn_encoding = None
        self.hash_table = torch.empty(0)
        if implementation == "tcnn" and not TCNN_EXISTS:
            print_tcnn_speed_warning("HashEncoding")
            implementation = "torch"

        if implementation == "tcnn":
            encoding_config = {
                "otype": "HashGrid",
                "n_levels": self.num_levels,
                "n_features_per_level": self.features_per_level,
                "log2_hashmap_size": self.log2_hashmap_size,
                "base_resolution": min_res,
                "per_level_scale": growth_factor,
            }
            if interpolation is not None:
                encoding_config["interpolation"] = interpolation
            tcnn_encoding = tcnn.Encoding if not no_grad else NoGradEncoding
            self.tcnn_encoding = tcnn_encoding(
                n_input_dims=3,
                encoding_config=encoding_config,
            )
        elif implementation == "torch":
            self.hash_table = torch.rand(size=(self.hash_table_size * num_levels, features_per_level)) * 2 - 1
            self.hash_table *= hash_init_scale
            self.hash_table = nn.Parameter(self.hash_table)

        if self.tcnn_encoding is None:
            assert (
                interpolation is None or interpolation == "Linear"
            ), f"interpolation '{interpolation}' is not supported for torch encoding backend"
            
    
    def load_hash_table_weights(self, weights: Tensor) -> None: 
        weights = weights.to(self.device)
        if self.tcnn_encoding is not None:
            self.tcnn_encoding.params = weights
        else:
            self.hash_table = weights
    
    def get_hash_table_size(self) -> torch.Size:
        if self.tcnn_encoding is not None:
            return self.tcnn_encoding.params.shape
        return self.hash_table.shape

    def get_out_dim(self) -> int:
        return self.num_levels * self.features_per_level

    def hash_fn(self, in_tensor: Int[Tensor, "*bs num_levels 3"]) -> Shaped[Tensor, "*bs num_levels"]:
        """Returns hash tensor using method described in Instant-NGP

        Args:
            in_tensor: Tensor to be hashed
        """

        # min_val = torch.min(in_tensor)
        # max_val = torch.max(in_tensor)
        # assert min_val >= 0.0
        # assert max_val <= 1.0

        in_tensor = in_tensor * torch.tensor([1, 2654435761, 805459861]).to(in_tensor.device)
        x = torch.bitwise_xor(in_tensor[..., 0], in_tensor[..., 1])
        x = torch.bitwise_xor(x, in_tensor[..., 2])
        x %= self.hash_table_size
        x += self.hash_offset.to(x.device)
        return x

    def pytorch_fwd(self, in_tensor: Float[Tensor, "*bs input_dim"]) -> Float[Tensor, "*bs output_dim"]:
        """Forward pass using pytorch. Significantly slower than TCNN implementation."""

        assert in_tensor.shape[-1] == 3
        in_tensor = in_tensor[..., None, :]  # [..., 1, 3]
        scaled = in_tensor * self.scalings.view(-1, 1).to(in_tensor.device)  # [..., L, 3]
        scaled_c = torch.ceil(scaled).type(torch.int32)
        scaled_f = torch.floor(scaled).type(torch.int32)

        offset = scaled - scaled_f

        hashed_0 = self.hash_fn(scaled_c)  # [..., num_levels]
        hashed_1 = self.hash_fn(torch.cat([scaled_c[..., 0:1], scaled_f[..., 1:2], scaled_c[..., 2:3]], dim=-1))
        hashed_2 = self.hash_fn(torch.cat([scaled_f[..., 0:1], scaled_f[..., 1:2], scaled_c[..., 2:3]], dim=-1))
        hashed_3 = self.hash_fn(torch.cat([scaled_f[..., 0:1], scaled_c[..., 1:2], scaled_c[..., 2:3]], dim=-1))
        hashed_4 = self.hash_fn(torch.cat([scaled_c[..., 0:1], scaled_c[..., 1:2], scaled_f[..., 2:3]], dim=-1))
        hashed_5 = self.hash_fn(torch.cat([scaled_c[..., 0:1], scaled_f[..., 1:2], scaled_f[..., 2:3]], dim=-1))
        hashed_6 = self.hash_fn(scaled_f)
        hashed_7 = self.hash_fn(torch.cat([scaled_f[..., 0:1], scaled_c[..., 1:2], scaled_f[..., 2:3]], dim=-1))

        f_0 = self.hash_table[hashed_0]  # [..., num_levels, features_per_level]
        f_1 = self.hash_table[hashed_1]
        f_2 = self.hash_table[hashed_2]
        f_3 = self.hash_table[hashed_3]
        f_4 = self.hash_table[hashed_4]
        f_5 = self.hash_table[hashed_5]
        f_6 = self.hash_table[hashed_6]
        f_7 = self.hash_table[hashed_7]

        f_03 = f_0 * offset[..., 0:1] + f_3 * (1 - offset[..., 0:1])
        f_12 = f_1 * offset[..., 0:1] + f_2 * (1 - offset[..., 0:1])
        f_56 = f_5 * offset[..., 0:1] + f_6 * (1 - offset[..., 0:1])
        f_47 = f_4 * offset[..., 0:1] + f_7 * (1 - offset[..., 0:1])

        f0312 = f_03 * offset[..., 1:2] + f_12 * (1 - offset[..., 1:2])
        f4756 = f_47 * offset[..., 1:2] + f_56 * (1 - offset[..., 1:2])

        encoded_value = f0312 * offset[..., 2:3] + f4756 * (
            1 - offset[..., 2:3]
        )  # [..., num_levels, features_per_level]

        return torch.flatten(encoded_value, start_dim=-2, end_dim=-1)  # [..., num_levels * features_per_level]

    def forward(self, in_tensor: Float[Tensor, "*bs input_dim"]) -> Float[Tensor, "*bs output_dim"]:
        if self.tcnn_encoding is not None:
            return self.tcnn_encoding(in_tensor)
        return self.pytorch_fwd(in_tensor)


class TensorCPEncoding(Encoding):
    """Learned CANDECOMP/PARFAC (CP) decomposition encoding used in TensoRF

    Args:
        resolution: Resolution of grid.
        num_components: Number of components per dimension.
        init_scale: Initialization scale.
    """

    def __init__(self, resolution: int = 256, num_components: int = 24, init_scale: float = 0.1) -> None:
        super().__init__(in_dim=3)

        self.resolution = resolution
        self.num_components = num_components

        # TODO Learning rates should be different for these
        self.line_coef = nn.Parameter(init_scale * torch.randn((3, num_components, resolution, 1)))

    def get_out_dim(self) -> int:
        return self.num_components

    def forward(self, in_tensor: Float[Tensor, "*bs input_dim"]) -> Float[Tensor, "*bs output_dim"]:
        line_coord = torch.stack([in_tensor[..., 2], in_tensor[..., 1], in_tensor[..., 0]])  # [3, ...]
        line_coord = torch.stack([torch.zeros_like(line_coord), line_coord], dim=-1)  # [3, ...., 2]

        # Stop gradients from going to sampler
        line_coord = line_coord.view(3, -1, 1, 2).detach()

        line_features = F.grid_sample(self.line_coef, line_coord, align_corners=True)  # [3, Components, -1, 1]

        features = torch.prod(line_features, dim=0)
        features = torch.moveaxis(features.view(self.num_components, *in_tensor.shape[:-1]), 0, -1)

        return features  # [..., Components]

    @torch.no_grad()
    def upsample_grid(self, resolution: int) -> None:
        """Upsamples underyling feature grid

        Args:
            resolution: Target resolution.
        """

        self.line_coef.data = F.interpolate(
            self.line_coef.data, size=(resolution, 1), mode="bilinear", align_corners=True
        )

        self.resolution = resolution


class TensorVMEncoding(Encoding):
    """Learned vector-matrix encoding proposed by TensoRF

    Args:
        resolution: Resolution of grid.
        num_components: Number of components per dimension.
        init_scale: Initialization scale.
    """

    plane_coef: Float[Tensor, "3 num_components resolution resolution"]
    line_coef: Float[Tensor, "3 num_components resolution 1"]

    def __init__(
        self,
        resolution: int = 128,
        num_components: int = 24,
        init_scale: float = 0.1,
    ) -> None:
        super().__init__(in_dim=3)

        self.resolution = resolution
        self.num_components = num_components

        self.plane_coef = nn.Parameter(init_scale * torch.randn((3, num_components, resolution, resolution)))
        self.line_coef = nn.Parameter(init_scale * torch.randn((3, num_components, resolution, 1)))

    def get_out_dim(self) -> int:
        return self.num_components * 3

    def forward(self, in_tensor: Float[Tensor, "*bs input_dim"]) -> Float[Tensor, "*bs output_dim"]:
        """Compute encoding for each position in in_positions

        Args:
            in_tensor: position inside bounds in range [-1,1],

        Returns: Encoded position
        """
        plane_coord = torch.stack([in_tensor[..., [0, 1]], in_tensor[..., [0, 2]], in_tensor[..., [1, 2]]])  # [3,...,2]
        line_coord = torch.stack([in_tensor[..., 2], in_tensor[..., 1], in_tensor[..., 0]])  # [3, ...]
        line_coord = torch.stack([torch.zeros_like(line_coord), line_coord], dim=-1)  # [3, ...., 2]

        # Stop gradients from going to sampler
        plane_coord = plane_coord.view(3, -1, 1, 2).detach()
        line_coord = line_coord.view(3, -1, 1, 2).detach()

        plane_features = F.grid_sample(self.plane_coef, plane_coord, align_corners=True)  # [3, Components, -1, 1]
        line_features = F.grid_sample(self.line_coef, line_coord, align_corners=True)  # [3, Components, -1, 1]

        features = plane_features * line_features  # [3, Components, -1, 1]
        features = torch.moveaxis(features.view(3 * self.num_components, *in_tensor.shape[:-1]), 0, -1)

        return features  # [..., 3 * Components]

    @torch.no_grad()
    def upsample_grid(self, resolution: int) -> None:
        """Upsamples underlying feature grid

        Args:
            resolution: Target resolution.
        """
        plane_coef = F.interpolate(
            self.plane_coef.data, size=(resolution, resolution), mode="bilinear", align_corners=True
        )
        line_coef = F.interpolate(self.line_coef.data, size=(resolution, 1), mode="bilinear", align_corners=True)

        self.plane_coef, self.line_coef = torch.nn.Parameter(plane_coef), torch.nn.Parameter(line_coef)
        self.resolution = resolution


class TriplaneEncoding(Encoding):
    """Learned triplane encoding

    The encoding at [i,j,k] is an n dimensional vector corresponding to the element-wise product of the
    three n dimensional vectors at plane_coeff[i,j], plane_coeff[i,k], and plane_coeff[j,k].

    This allows for marginally more expressivity than the TensorVMEncoding, and each component is self standing
    and symmetrical, unlike with VM decomposition where we needed one component with a vector along all the x, y, z
    directions for symmetry.

    This can be thought of as 3 planes of features perpendicular to the x, y, and z axes, respectively and intersecting
    at the origin, and the encoding being the element-wise product of the element at the projection of [i, j, k] on
    these planes.

    The use for this is in representing a tensor decomp of a 4D embedding tensor: (x, y, z, feature_size)

    This will return a tensor of shape (bs:..., num_components)

    Args:
        resolution: Resolution of grid.
        num_components: The number of scalar triplanes to use (ie: output feature size)
        init_scale: The scale of the initial values of the planes
        product: Whether to use the element-wise product of the planes or the sum
    """

    plane_coef: Float[Tensor, "3 num_components resolution resolution"]

    def __init__(
        self,
        resolution: int = 32,
        num_components: int = 64,
        init_scale: float = 0.1,
        reduce: Literal["sum", "product"] = "sum",
    ) -> None:
        super().__init__(in_dim=3)

        self.resolution = resolution
        self.num_components = num_components
        self.init_scale = init_scale
        self.reduce = reduce

        self.plane_coef = nn.Parameter(
            self.init_scale * torch.randn((3, self.num_components, self.resolution, self.resolution))
        )

    def get_out_dim(self) -> int:
        return self.num_components

    def forward(self, in_tensor: Float[Tensor, "*bs 3"]) -> Float[Tensor, "*bs num_components featuresize"]:
        """Sample features from this encoder. Expects in_tensor to be in range [0, resolution]"""

        original_shape = in_tensor.shape
        in_tensor = in_tensor.reshape(-1, 3)

        plane_coord = torch.stack([in_tensor[..., [0, 1]], in_tensor[..., [0, 2]], in_tensor[..., [1, 2]]], dim=0)

        # Stop gradients from going to sampler
        plane_coord = plane_coord.detach().view(3, -1, 1, 2)
        plane_features = F.grid_sample(
            self.plane_coef, plane_coord, align_corners=True
        )  # [3, num_components, flattened_bs, 1]

        if self.reduce == "product":
            plane_features = plane_features.prod(0).squeeze(-1).T  # [flattened_bs, num_components]
        else:
            plane_features = plane_features.sum(0).squeeze(-1).T

        return plane_features.reshape(*original_shape[:-1], self.num_components)

    @torch.no_grad()
    def upsample_grid(self, resolution: int) -> None:
        """Upsamples underlying feature grid

        Args:
            resolution: Target resolution.
        """
        plane_coef = F.interpolate(
            self.plane_coef.data, size=(resolution, resolution), mode="bilinear", align_corners=True
        )

        self.plane_coef = torch.nn.Parameter(plane_coef)
        self.resolution = resolution


class KPlanesEncoding(Encoding):
    """Learned K-Planes encoding

    A plane encoding supporting both 3D and 4D coordinates. With 3D coordinates this is similar to
    :class:`TriplaneEncoding`. With 4D coordinates, the encoding at point ``[i,j,k,q]`` is
    a n-dimensional vector computed as the elementwise product of 6 n-dimensional vectors at
    ``planes[i,j]``, ``planes[i,k]``, ``planes[i,q]``, ``planes[j,k]``, ``planes[j,q]``,
    ``planes[k,q]``.

    Unlike :class:`TriplaneEncoding` this class supports different resolution along each axis.

    This will return a tensor of shape (bs:..., num_components)

    Args:
        resolution: Resolution of the grid. Can be a sequence of 3 or 4 integers.
        num_components: The number of scalar planes to use (ie: output feature size)
        init_a: The lower-bound of the uniform distribution used to initialize the spatial planes
        init_b: The upper-bound of the uniform distribution used to initialize the spatial planes
        reduce: Whether to use the element-wise product of the planes or the sum
    """

    def __init__(
        self,
        resolution: Sequence[int] = (128, 128, 128),
        num_components: int = 64,
        init_a: float = 0.1,
        init_b: float = 0.5,
        reduce: Literal["sum", "product"] = "product",
    ) -> None:
        super().__init__(in_dim=len(resolution))

        self.resolution = resolution
        self.num_components = num_components
        self.reduce = reduce
        if self.in_dim not in {3, 4}:
            raise ValueError(
                f"The dimension of coordinates must be either 3 (static scenes) "
                f"or 4 (dynamic scenes). Found resolution with {self.in_dim} dimensions."
            )
        has_time_planes = self.in_dim == 4

        self.coo_combs = list(itertools.combinations(range(self.in_dim), 2))
        # Unlike the Triplane encoding, we use a parameter list instead of batching all planes
        # together to support uneven resolutions (especially useful for time).
        # Dynamic models (in_dim == 4) will have 6 planes:
        # (y, x), (z, x), (t, x), (z, y), (t, y), (t, z)
        # static models (in_dim == 3) will only have the 1st, 2nd and 4th planes.
        self.plane_coefs = nn.ParameterList()
        for coo_comb in self.coo_combs:
            new_plane_coef = nn.Parameter(
                torch.empty([self.num_components] + [self.resolution[cc] for cc in coo_comb[::-1]])
            )
            if has_time_planes and 3 in coo_comb:  # Time planes initialized to 1
                nn.init.ones_(new_plane_coef)
            else:
                nn.init.uniform_(new_plane_coef, a=init_a, b=init_b)
            self.plane_coefs.append(new_plane_coef)

    def get_out_dim(self) -> int:
        return self.num_components

    def forward(self, in_tensor: Float[Tensor, "*bs input_dim"]) -> Float[Tensor, "*bs output_dim"]:
        """Sample features from this encoder. Expects ``in_tensor`` to be in range [-1, 1]"""
        original_shape = in_tensor.shape

        assert any(self.coo_combs)
        output = 1.0 if self.reduce == "product" else 0.0  # identity for corresponding op
        for ci, coo_comb in enumerate(self.coo_combs):
            grid = self.plane_coefs[ci].unsqueeze(0)  # [1, feature_dim, reso1, reso2]
            coords = in_tensor[..., coo_comb].view(1, 1, -1, 2)  # [1, 1, flattened_bs, 2]
            interp = F.grid_sample(
                grid, coords, align_corners=True, padding_mode="border"
            )  # [1, output_dim, 1, flattened_bs]
            interp = interp.view(self.num_components, -1).T  # [flattened_bs, output_dim]
            if self.reduce == "product":
                output = output * interp
            else:
                output = output + interp

        # Typing: output gets converted to a tensor after the first iteration of the loop
        assert isinstance(output, Tensor)
        return output.reshape(*original_shape[:-1], self.num_components)


class SHEncoding(Encoding):
    """Spherical harmonic encoding

    Args:
        levels: Number of spherical harmonic levels to encode.
    """

    def __init__(self, levels: int = 4, implementation: Literal["tcnn", "torch"] = "torch") -> None:
        super().__init__(in_dim=3)

        if levels <= 0 or levels > 4:
            raise ValueError(f"Spherical harmonic encoding only supports 1 to 4 levels, requested {levels}")

        self.levels = levels

        self.tcnn_encoding = None
        if implementation == "tcnn" and not TCNN_EXISTS:
            print_tcnn_speed_warning("SHEncoding")
        elif implementation == "tcnn":
            encoding_config = {
                "otype": "SphericalHarmonics",
                "degree": levels,
            }
            self.tcnn_encoding = tcnn.Encoding(
                n_input_dims=3,
                encoding_config=encoding_config,
            )

    def get_out_dim(self) -> int:
        return self.levels**2

    @torch.no_grad()
    def pytorch_fwd(self, in_tensor: Float[Tensor, "*bs input_dim"]) -> Float[Tensor, "*bs output_dim"]:
        """Forward pass using pytorch. Significantly slower than TCNN implementation."""
        return components_from_spherical_harmonics(levels=self.levels, directions=in_tensor)

    def forward(self, in_tensor: Float[Tensor, "*bs input_dim"]) -> Float[Tensor, "*bs output_dim"]:
        if self.tcnn_encoding is not None:
            return self.tcnn_encoding(in_tensor)
        return self.pytorch_fwd(in_tensor)<|MERGE_RESOLUTION|>--- conflicted
+++ resolved
@@ -283,16 +283,7 @@
         levels = torch.arange(num_levels)
         growth_factor = np.exp((np.log(max_res) - np.log(min_res)) / (num_levels - 1)) if num_levels > 1 else 1
         self.scalings = torch.floor(min_res * growth_factor**levels)
-        # print(self.scalings)
         self.hash_offset = levels * self.hash_table_size
-<<<<<<< HEAD
-        self.hash_table = torch.rand(size=(self.hash_table_size * num_levels, features_per_level)) * 2 - 1
-        # CONSOLE.print(self.hash_table.shape)
-        self.hash_table *= hash_init_scale
-        if not no_grad:
-            self.hash_table = nn.Parameter(self.hash_table)
-=======
->>>>>>> 4f2157cd
 
         self.tcnn_encoding = None
         self.hash_table = torch.empty(0)
