--- conflicted
+++ resolved
@@ -251,11 +251,6 @@
             self.pipeline.datamanager.train_dataparser_outputs.save_dataparser_transform(
                 self.base_dir / "dataparser_transforms.json"
             )
-<<<<<<< HEAD
-
-=======
-        
->>>>>>> 916dead3
         # before train start callbacks
         for callback in self.callbacks:
             callback.run_callback_at_location(step=self._start_step, location=TrainingCallbackLocation.BEFORE_TRAIN)
