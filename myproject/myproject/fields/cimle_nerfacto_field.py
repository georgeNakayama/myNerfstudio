--- conflicted
+++ resolved
@@ -146,12 +146,9 @@
             num_layers_cimle,
             cimle_ch if cimle_type == "concat" else color_in_dim * int(color_cimle) + encoder.get_out_dim() * int(not color_cimle),
             cimle_type,
-<<<<<<< HEAD
-            cimle_pretrain=cimle_pretrain)
-=======
-            cimle_activation
-            )
->>>>>>> 4586bbc9
+            cimle_pretrain=cimle_pretrain,
+            cimle_act=cimle_activation
+            )
 
         if color_cimle:
             self.mlp_head = MLP(
